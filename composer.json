--- conflicted
+++ resolved
@@ -2,12 +2,7 @@
   "name": "berlindb/core",
   "description": "A collection of PHP classes and functions that aims to provide an ORM-like experience and interface to WordPress database tables.",
   "type": "library",
-<<<<<<< HEAD
-  "license": "GPL-2.0-only",
-=======
   "license": "MIT",
-  "require": {},
->>>>>>> 89a1e487
   "autoload": {
     "psr-4": {
       "BerlinDB\\": "src/"
