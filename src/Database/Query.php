<?php
/**
 * Base Custom Database Table Query Class.
 *
 * @package     Database
 * @subpackage  Query
 * @copyright   2021-2022 - JJJ and all BerlinDB contributors
 * @license     https://opensource.org/licenses/MIT MIT
 * @since       1.0.0
 */
namespace BerlinDB\Database;

// Exit if accessed directly
defined( 'ABSPATH' ) || exit;

/**
 * Base class used for querying custom database tables.
 *
 * This class is intended to be extended for each unique database table,
 * including global tables for multisite, and users tables.
 *
 * @since 1.0.0
 *
 * @see Query::__construct() for accepted arguments.
 *
 * @property string $prefix
 * @property string $table_name
 * @property string $table_alias
 * @property string $table_schema
 * @property string $item_name
 * @property string $item_name_plural
 * @property string $item_shape
 * @property string $cache_group
 * @property string $last_changed
 * @property array $schema
 * @property array $query_clauses
 * @property array $request_clauses
 * @property null|Queries\Meta $meta_query
 * @property null|Queries\Date $date_query
 * @property null|Queries\Compare $compare_query
 * @property array $query_vars
 * @property array $query_var_originals
 * @property array $query_var_defaults
 * @property string $query_var_default_value
 * @property array|int $items
 * @property int $found_items
 * @property int $max_num_pages
 * @property string $request
 */
class Query extends Base {

	/** Table Properties ******************************************************/

	/**
	 * Name of the database table to query.
	 *
	 * @since 1.0.0
	 * @var   string
	 */
	protected $table_name = '';

	/**
	 * String used to alias the database table in MySQL statement.
	 *
	 * Keep this short, but descriptive. I.E. "tr" for term relationships.
	 *
	 * This is used to avoid collisions with JOINs.
	 *
	 * @since 1.0.0
	 * @var   string
	 */
	protected $table_alias = '';

	/**
	 * Name of class used to setup the database schema.
	 *
	 * @since 1.0.0
	 * @var   string
	 */
	protected $table_schema = '\\BerlinDB\\Database\\Schema';

	/** Item ******************************************************************/

	/**
	 * Name for a single item.
	 *
	 * Use underscores between words. I.E. "term_relationship"
	 *
	 * This is used to automatically generate hook names.
	 *
	 * @since 1.0.0
	 * @var   string
	 */
	protected $item_name = 'item';

	/**
	 * Plural version for a group of items.
	 *
	 * Use underscores between words. I.E. "term_relationships"
	 *
	 * This is used to automatically generate hook names.
	 *
	 * @since 1.0.0
	 * @var   string
	 */
	protected $item_name_plural = 'items';

	/**
	 * Name of class used to turn IDs into first-class objects.
	 *
	 * This is used when looping through return values to guarantee that objects
	 * are the expected class.
	 *
	 * @since 1.0.0
	 * @var   mixed
	 */
	protected $item_shape = '\\BerlinDB\\Database\\Row';

	/** Cache *****************************************************************/

	/**
	 * Group to cache queries and queried items in.
	 *
	 * Use underscores between words. I.E. "some_items"
	 *
	 * Do not use colons: ":". These are reserved for internal use only.
	 *
	 * @since 1.0.0
	 * @var   string
	 */
	protected $cache_group = '';

	/**
	 * The last updated time.
	 *
	 * @since 1.0.0
	 * @var   string
	 */
	protected $last_changed = '';

	/** Schema *************************************************************/

	/**
	 * Schema object.
	 *
	 * A collection of Column and Index objects. Set to private so that it is
	 * not touched directly until this can be vetted and opened up.
	 *
	 * @since 2.1.0
	 * @var   Schema
	 */
	private $schema = null;

	/** Clauses ***************************************************************/

	/**
	 * SQL query clauses.
	 *
	 * @since 1.0.0
	 * @var   array
	 */
	protected $query_clauses = array();

	/**
	 * SQL request clauses.
	 *
	 * @since 1.0.0
	 * @var   array
	 */
	protected $request_clauses = array();

	/** Query Types ***********************************************************/

	/**
	 * Meta query container.
	 *
	 * @since 1.0.0
	 * @var   null|object|Queries\Meta
	 */
	protected $meta_query = null;

	/**
	 * Date query container.
	 *
	 * @since 1.0.0
	 * @var   null|object|Queries\Date
	 */
	protected $date_query = null;

	/**
	 * Compare query container.
	 *
	 * @since 1.0.0
	 * @var   null|object|Queries\Compare
	 */
	protected $compare_query = null;

	/** Query Variables *******************************************************/

	/**
	 * Parsed query vars set by the application, possibly filtered and changed.
	 *
	 * This is specifically marked as public, to allow byref actions to change
	 * them from outside the class methods proper and inside filter functions.
	 *
	 * @since 1.0.0
	 * @var   array
	 */
	public $query_vars = array();

	/**
	 * Original query vars set by the application.
	 *
	 * These are the original query variables before any filters are applied,
	 * and are the results of merging $query_var_defaults with $query_vars.
	 *
	 * @since 1.0.0
	 * @var   array
	 */
	protected $query_var_originals = array();

	/**
	 * Default values for query vars.
	 *
	 * These are computed at runtime based on the registered columns for the
	 * database table this query relates to.
	 *
	 * @since 1.0.0
	 * @var   array
	 */
	protected $query_var_defaults = array();

	/**
	 * Random default value for all query vars.
	 *
	 * This private variable temporarily holds onto a random string used as the
	 * default query var value. This is used internally when performing
	 * comparisons, and allows for querying by falsy values.
	 *
	 * @since 1.1.0
	 * @var   string
	 */
	protected $query_var_default_value = '';

	/** Results ***************************************************************/

	/**
	 * The total number of items found by the SQL query.
	 *
	 * This may differ from the item count, depending on the request and whether
	 * 'no_found_rows' is set.
	 *
	 * @since 1.0.0
	 * @var   int
	 */
	protected $found_items = 0;

	/**
	 * The number of pages.
	 *
	 * @since 1.0.0
	 * @var   int
	 */
	protected $max_num_pages = 0;

	/**
	 * The final SQL string generated by this class.
	 *
	 * @since 1.0.0
	 * @var   string
	 */
	protected $request = '';

	/**
	 * Array of items retrieved by the SQL query.
	 *
	 * @since 1.0.0
	 * @var   array|int
	 */
	public $items = array();

	/** Methods ***************************************************************/

	/**
	 * Sets up the item query, based on the query vars passed.
	 *
	 * @since 1.0.0
	 *
	 * @param array|string $query {
	 *     Optional. Array or query string of item query parameters.
	 *     Default empty.
	 *
	 *     @type string  $fields            Site fields to return. Accepts 'ids' (returns an array of item IDs)
	 *                                      or empty (returns an array of complete item objects). Default empty.
	 *                                      To do a date query against a field, append the field name with _query
	 *     @type bool    $count             Return an item count (true) or array of item objects.
	 *                                      Default false.
	 *     @type int     $number            Limit number of items to retrieve. Use 0 for no limit.
	 *                                      Default 100.
	 *     @type int     $offset            Number of items to offset the query. Used to build LIMIT clause.
	 *                                      Default 0.
	 *     @type bool    $no_found_rows     Disable the separate COUNT(*) query.
	 *                                      Default true.
	 *     @type string  $orderby           Accepts false, an empty array, or 'none' to disable `ORDER BY` clause.
	 *                                      Default '', to primary column ID.
	 *     @type string  $order             How to order retrieved items. Accepts 'ASC', 'DESC'.
	 *                                      Default 'DESC'.
	 *     @type string  $search            Search term(s) to retrieve matching items for.
	 *                                      Default empty.
	 *     @type array   $search_columns    Array of column names to be searched.
	 *                                      Default empty array.
	 *     @type bool    $update_item_cache Prime the cache for found items.
	 *                                      Default false.
	 *     @type bool    $update_meta_cache Prime the meta cache for found items.
	 *                                      Default false.
	 * }
	 */
	public function __construct( $query = array() ) {

		// Setup
		$this->setup();

		// Maybe execute a query if arguments were passed
		if ( ! empty( $query ) ) {
			$this->query( $query );
		}
	}

	/**
	 * Setup class attributes that rely on other properties.
	 *
	 * This method is public to allow subclasses to override it, and allow for
	 * it to be called directly on a class that has already been used.
	 *
	 * @since 2.1.0
	 */
	public function setup() {
		$this->set_alias();
		$this->set_prefixes();
		$this->set_schema();
		$this->set_item_shape();
		$this->set_query_var_defaults();
		$this->set_query_clause_defaults();
	}

	/**
	 * Queries the database and retrieves items or counts.
	 *
	 * This method is public to allow subclasses to perform JIT manipulation
	 * of the parameters passed into it.
	 *
	 * @since 1.0.0
	 *
	 * @param array|string $query Array or URL query string of parameters.
	 * @return array|int Array of items, or number of items when 'count' is passed as a query var.
	 */
	public function query( $query = array() ) {
		$this->parse_query( $query );

		return $this->get_items();
	}

	/** Private Setters *******************************************************/

	/**
	 * Set up the time when items were last changed.
	 *
	 * Avoids inconsistencies between method calls.
	 *
	 * @since 1.0.0
	 */
	private function set_last_changed() {
		$this->last_changed = microtime();
	}

	/**
	 * Set up the table alias if not already set in the class.
	 *
	 * This happens before prefixes are applied.
	 *
	 * @since 1.0.0
	 */
	private function set_alias() {
		if ( empty( $this->table_alias ) ) {
			$this->table_alias = $this->first_letters( $this->table_name );
		}
	}

	/**
	 * Set up prefixes on:
	 * - table name
	 * - table alias
	 * - cache group
	 *
	 * This is to avoid conflicts with other plugins or themes that might be
	 * using the global scope for data and cache storage.
	 *
	 * @since 2.1.0
	 */
	private function set_prefixes() {
		$this->table_name  = $this->apply_prefix( $this->table_name       );
		$this->table_alias = $this->apply_prefix( $this->table_alias      );
		$this->cache_group = $this->apply_prefix( $this->cache_group, '-' );
	}

	/**
	 * Set up the Schema.
	 *
	 * @since 2.1.0
	 */
	private function set_schema() {

		// Bail if no table schema
		if ( ! class_exists( $this->table_schema ) ) {
			return;
		}

		// Invoke a new table schema class
		$this->schema = new $this->table_schema;
	}

	/**
	 * Set the default item shape if none exists.
	 *
	 * @since 1.0.0
	 */
	private function set_item_shape() {
		if ( empty( $this->item_shape ) || ! class_exists( $this->item_shape ) ) {
			$this->item_shape = __NAMESPACE__ . '\\Row';
		}
	}

	/**
	 * Set default query clauses.
	 *
	 * @since 2.1.0
	 */
	private function set_query_clause_defaults() {

		// Default query clauses
		$this->query_clauses = array(
			'explain' => '',
			'select'  => '',
			'fields'  => '',
			'count'   => '',
			'from'    => '',
			'join'    => array(),
			'where'   => array(),
			'groupby' => '',
			'orderby' => '',
			'limits'  => ''
		);

		// Default request clauses are empty strings
		$this->request_clauses = array_fill_keys(
			array_keys( $this->query_clauses ),
			''
		);
	}

	/**
	 * Set default query vars based on columns.
	 *
	 * @since 1.0.0
	 */
	private function set_query_var_defaults() {

		// Default query variable value
		$this->query_var_default_value = function_exists( 'random_bytes' )
			? $this->apply_prefix( bin2hex( random_bytes( 18 ) ) )
			: $this->apply_prefix( uniqid( '_', true ) );

		// Get the primary column name
		$primary = $this->get_primary_column_name();

		// Default query variables
		$this->query_var_defaults = array(

			// Statements
			'explain'           => false,
			'select'            => '',

			// Fields
			'fields'            => '',
			'groupby'           => '',

			// Boundaries
			'number'            => 100,
			'offset'            => '',
			'orderby'           => $primary,
			'order'             => 'DESC',

			// Search
			'search'            => '',
			'search_columns'    => array(),

			// COUNT(*)
			'count'             => false,

			// Disable row count
			'no_found_rows'     => true,

			// Queries
			'meta_query'        => null, // See Queries\Meta
			'date_query'        => null, // See Queries\Date
			'compare_query'     => null, // See Queries\Compare

			// Caching
			'update_item_cache' => true,
			'update_meta_cache' => true
		);

		// Direct column names
		$names = array_flip( $this->get_column_names() );
		foreach ( $names as $name ) {
			$this->query_var_defaults[ $name ] = $this->query_var_default_value;
		}

		// Possible ins
		$possible_ins = $this->get_columns( array( 'in' => true ), 'and', 'name' );
		foreach ( $possible_ins as $in ) {
			$key = "{$in}__in";
			$this->query_var_defaults[ $key ] = $this->query_var_default_value;
		}

		// Possible not ins
		$possible_not_ins = $this->get_columns( array( 'not_in' => true ), 'and', 'name' );
		foreach ( $possible_not_ins as $in ) {
			$key = "{$in}__not_in";
			$this->query_var_defaults[ $key ] = $this->query_var_default_value;
		}

		// Possible dates
		$possible_dates = $this->get_columns( array( 'date_query' => true ), 'and', 'name' );
		foreach ( $possible_dates as $date ) {
			$key = "{$date}_query";
			$this->query_var_defaults[ $key ] = $this->query_var_default_value;
		}
	}

	/**
	 * Set $query_clauses by parsing $query_vars.
	 *
	 * @since 2.1.0
	 */
	private function set_query_clauses() {
		$this->query_clauses = $this->parse_query_vars();
	}

	/**
	 * Set the $request_clauses.
	 *
	 * @since 1.0.0
	 * @since 2.1.0 Uses parse_query_clauses() with support for new clauses.
	 */
	private function set_request_clauses() {
		$this->request_clauses = $this->parse_query_clauses();
	}

	/**
	 * Set the $request.
	 *
	 * @since 1.0.0
	 * @since 2.1.0 Uses parse_request_clauses() on $request_clauses.
	 */
	private function set_request() {
		$this->request = $this->parse_request_clauses();
	}

	/**
	 * Set items by mapping them through the single item callback.
	 *
	 * @since 1.0.0
	 * @since 2.1.0 Moved 'count' logic back into get_items().
	 * @param array $item_ids
	 */
	private function set_items( $item_ids = array() ) {

		// Shape item IDs
		$item_ids = array_map( array( $this, 'shape_item_id' ), $item_ids );

		// Prime item caches
		$this->prime_item_caches( $item_ids );

		// Shape the items
		$this->items = $this->shape_items( $item_ids );
	}

	/**
	 * Populates found_items and max_num_pages properties for the current query
	 * if the limit clause was used.
	 *
	 * @since 1.0.0
	 * @since 2.1.0 Uses filter_found_items_query().
	 *
	 * @param mixed $item_ids Optional array of item IDs
	 */
	private function set_found_items( $item_ids = array() ) {

		// Default to number of item IDs
		$this->found_items = count( (array) $item_ids );

		// Count query
		if ( $this->get_query_var( 'count' ) ) {

			// Not grouped
			if ( is_numeric( $item_ids ) && ! $this->get_query_var( 'groupby' ) ) {
				$this->found_items = (int) $item_ids;
			}

		// Not a count query, and number of rows is limited
		} elseif (
			is_array( $item_ids )
			&&
			(
				$this->get_query_var( 'number' ) && ! $this->get_query_var( 'no_found_rows' )
			)
		) {

			// Override a few request clauses
			$r = wp_parse_args(
				array(
					'count'   => 'COUNT(*)',
					'fields'  => '',
					'limits'  => '',
					'orderby' => ''
				),
				$this->request_clauses
			);

			// Parse the new clauses
			$query = $this->parse_request_clauses( $r );

			// Filter the found items query
			$query = $this->filter_found_items_query( $query );

			// Maybe query for found items
			if ( ! empty( $query ) ) {
				$this->found_items = (int) $this->get_db()->get_var( $query );
			}
		}
	}

	/** Public Setters ********************************************************/

	/**
	 * Set a query var, to both defaults and request arrays.
	 *
	 * This method is used to expose the private $query_vars array to hooks,
	 * allowing them to manipulate query vars just-in-time.
	 *
	 * @since 1.0.0
	 *
	 * @param string $key
	 * @param string $value
	 */
	public function set_query_var( $key = '', $value = '' ) {
		$this->query_var_defaults[ $key ] = $value;
		$this->query_vars[ $key ]         = $value;
	}

	/**
	 * Check whether a query variable strictly equals the unique default
	 * starting value.
	 *
	 * @since 1.1.0
	 * @param string $key
	 * @return bool
	 */
	public function is_query_var_default( $key = '' ) {
		return (bool) ( $this->get_query_var( $key ) === $this->query_var_default_value );
	}

	/**
	 * Is a column valid?
	 *
	 * @since 2.1.0
	 * @param string $column_name
	 * @return bool
	 */
	private function is_valid_column( $column_name = '' ) {

		// Bail if column name not valid string
		if ( empty( $column_name ) || ! is_string( $column_name ) ) {
			return false;
		}

		// Get all of the column names
		$columns = $this->get_column_names();

		// Return if column name exists
		return isset( $columns[ $column_name ] );
	}

	/** Private Getters *******************************************************/

	/**
	 * Get a query variable.
	 *
	 * @since 2.1.0
	 * @param string $key
	 * @return mixed
	 */
	private function get_query_var( $key = '' ) {
		return isset( $this->query_vars[ $key ] )
			? $this->query_vars[ $key ]
			: null;
	}

	/**
	 * Pass-through method to return a new Meta object.
	 *
	 * @since 1.0.0
	 *
	 * @param array $args See Queries\Meta
	 *
	 * @return Queries\Meta
	 */
	private function get_meta_query( $args = array() ) {
		return new Queries\Meta( $args );
	}

	/**
	 * Pass-through method to return a new Compare object.
	 *
	 * @since 1.0.0
	 *
	 * @param array $args See Queries\Compare
	 *
	 * @return Queries\Compare
	 */
	private function get_compare_query( $args = array() ) {
		return new Queries\Compare( $args );
	}

	/**
	 * Pass-through method to return a new Queries\Date object.
	 *
	 * @since 1.0.0
	 *
	 * @param array $args See Queries\Date
	 *
	 * @return Queries\Date
	 */
	private function get_date_query( $args = array() ) {
		return new Queries\Date( $args );
	}

	/**
	 * Return the current time as a UTC timestamp.
	 *
	 * This is used by add_item() and update_item() and is equivalent to
	 * CURRENT_TIMESTAMP in MySQL, but for the PHP server (not the MySQL one)
	 *
	 * @since 1.0.0
	 *
	 * @return string
	 */
	private function get_current_time() {
		return gmdate( "Y-m-d\TH:i:s\Z" );
	}

	/**
	 * Return the table name.
	 *
	 * Prefixed by the $table_prefix global, or get_blog_prefix() if
	 * is_multisite().
	 *
	 * @since 1.0.0
	 *
	 * @return string
	 */
	private function get_table_name() {
		return $this->get_db()->{$this->table_name};
	}

	/**
	 * Return array of column names.
	 *
	 * @since 1.0.0
	 *
	 * @return array
	 */
	private function get_column_names() {
		return array_flip( $this->get_columns( array(), 'and', 'name' ) );
	}

	/**
	 * Return the primary database column name.
	 *
	 * @since 1.0.0
	 *
	 * @return string Default "id", Primary column name if not empty
	 */
	private function get_primary_column_name() {
		return $this->get_column_field( array( 'primary' => true ), 'name', 'id' );
	}

	/**
	 * Get a column from an array of arguments.
	 *
	 * @since 1.0.0
	 *
	 * @param array  $args    Arguments to get a column by.
	 * @param string $field   Field to get from a column.
	 * @param mixed  $default Default to use if no field is set.
	 * @return mixed Column object, or false
	 */
	private function get_column_field( $args = array(), $field = '', $default = false ) {

		// Get the column
		$column = $this->get_column_by( $args );

		// Return field, or default
		return isset( $column->{$field} )
			? $column->{$field}
			: $default;
	}

	/**
	 * Get a column from an array of arguments.
	 *
	 * @since 1.0.0
	 *
	 * @param array $args Arguments to get a column by.
	 * @return mixed Column object, or false
	 */
	private function get_column_by( $args = array() ) {

		// Filter columns
		$filter = $this->get_columns( $args );

		// Return column or false
		return ! empty( $filter )
			? reset( $filter )
			: false;
	}

	/**
	 * Get columns from an array of arguments.
	 *
	 * Function arguments are passed into wp_filter_object_list() to filter the
	 * array of columns as needed.
	 *
	 * @since 1.0.0
	 * @since 2.1.0
	 *
	 * @static array       $columns  Local static copy of columns, abstracted to
	 *                               support different storage locations.
	 * @param  array       $args     Arguments to filter columns by.
	 * @param  string      $operator Optional. The logical operation to perform.
	 * @param  bool|string $field    Optional. A field from the object to place
	 *                               instead of the entire object. Default false.
	 * @return array Array of columns.
	 */
	private function get_columns( $args = array(), $operator = 'and', $field = false ) {
		static $columns = null;

		// Setup columns
		if ( null === $columns ) {

			// Default columns
			$columns = array();

			// Legacy columns
			if ( ! empty( $this->columns ) ) {
				$columns = $this->columns;
			}

			// Columns from Schema
			if ( ! empty( $this->schema->columns ) ) {
				$columns = $this->schema->columns;
			}
		}

		// Filter columns
		$filter = wp_filter_object_list( $columns, $args, $operator, $field );

		// Return columns or empty array
		return ! empty( $filter )
			? array_values( $filter )
			: array();
	}

	/**
	 * Get a field from columns, by the intersection of key and values.
	 *
	 * This is used for retrieving an array of column fields by an array of
	 * other field values.
	 *
	 * Uses get_column_field() to allow passing of a default value.
	 *
	 * @since 2.1.0
	 * @param string $key     Name of property to compare $values to.
	 * @param array  $values  Values to get a column by.
	 * @param string $field   Field to get from a column.
	 * @param mixed  $default Default to use if no field is set.
	 * @return array
	 */
	private function get_columns_field_by( $key = '', $values = array(), $field = '', $default = false ) {

		// Default return value
		$retval = array();

		// Bail if no values
		if ( empty( $values ) ) {
			return $retval;
		}

		// Allow scalar values
		if ( is_scalar( $values ) ) {
			$values = array( $values );
		}

		// Maybe fallback to $key
		if ( empty( $field ) ) {
			$field = $key;
		}

		// Get the column fields
		foreach ( $values as $value ) {
			$args     = array( $key => $value );
			$retval[] = $this->get_column_field( $args, $field, $default );
		}

		// Return fields of columns
		return $retval;
	}

	/**
	 * Get a column name, possibly with the $table_alias append.
	 *
	 * @since 2.1.0
	 * @param string $column_name
	 * @param bool   $alias
	 * @return string
	 */
	private function get_column_name_aliased( $column_name = '', $alias = true ) {

		// Default return value
		$retval = $column_name;

		/**
		 * Maybe append table alias.
		 *
		 * Also append a period, to separate it from the column name.
		 */
		if ( true === $alias ) {
			$retval = "{$this->table_alias}.{$column_name}";
		}

		// Return SQL
		return $retval;
	}

	/**
	 * Get a single database row by any column and value, skipping cache.
	 *
	 * @since 1.0.0
	 * @since 2.1.0 Uses is_valid_column()
	 *
	 * @param string $column_name  Name of database column
	 * @param mixed  $column_value Value to query for
	 * @return object|false False if empty/error, Object if successful
	 */
	private function get_item_raw( $column_name = '', $column_value = '' ) {

		// Bail if empty or non-scalar value
		if ( empty( $column_value ) || ! is_scalar( $column_value ) ) {
			return false;
		}

		// Bail if invalid column
		if ( ! $this->is_valid_column( $column_name ) ) {
			return false;
		}

		// Get query parts
		$table   = $this->get_table_name();
		$pattern = $this->get_column_field( array( 'name' => $column_name ), 'pattern', '%s' );

		// Query database
		$query   = "SELECT * FROM {$table} WHERE {$column_name} = {$pattern} LIMIT 1";
		$select  = $this->get_db()->prepare( $query, $column_value );
		$result  = $this->get_db()->get_row( $select );

		// Bail on failure
		if ( ! $this->is_success( $result ) ) {
			return false;
		}

		// Return row
		return $result;
	}

	/**
	 * Retrieves a list of items matching the query vars.
	 *
	 * @since 1.0.0
	 *
	 * @return array|int Array of items, or number of items when 'count' is passed as a query var.
	 */
	private function get_items() {

		/**
		 * Fires before object items are retrieved.
		 *
		 * @since 1.0.0
		 *
		 * @param Query &$this Current instance passed by reference.
		 */
		do_action_ref_array(
			$this->apply_prefix( "pre_get_{$this->item_name_plural}" ),
			array(
				&$this
			)
		);

		// Check the cache
		$cache_key   = $this->get_cache_key();
		$cache_value = $this->cache_get( $cache_key, $this->cache_group );

		// No cache value
		if ( false === $cache_value ) {

			// Query for item IDs
			$result = $this->get_item_ids();

			// Set the number of found items
			$this->set_found_items( $result );

			// Format the cached value
			$cache_value = array(
				'item_ids'    => $result,
				'found_items' => (int) $this->found_items,
			);

			// Add value to the cache
			$this->cache_add( $cache_key, $cache_value, $this->cache_group );

		// Value exists in cache
		} else {
			$result            = $cache_value['item_ids'];
			$this->found_items = (int) $cache_value['found_items'];
		}

		// Pagination
		if ( ! empty( $this->found_items ) ) {
			$number = (int) $this->get_query_var( 'number' );

			if ( ! empty( $number ) ) {
				$this->max_num_pages = (int) ceil( $this->found_items / $number );
			}
		}

		// Cast to int if not grouping counts
		if ( $this->get_query_var( 'count' ) ) {

			// Set items
			$this->items = $result;

			// Not grouping, so cast to int
			if ( ! $this->get_query_var( 'groupby' ) ) {
				$this->items = (int) $result;
			}

			// Return
			return $this->items;
		}

		// Set items from result
		$this->set_items( $result );

		// Return array of items
		return $this->items;
	}

	/**
	 * Used internally to get a list of item IDs matching the query vars.
	 *
	 * @since 1.0.0
	 * @since 2.1.0 Uses wp_parse_list() instead of wp_parse_id_list()
	 *
	 * @return mixed An array of item IDs if a full query. A single count of
	 *               item IDs if a count query.
	 */
	private function get_item_ids() {

		// Setup the query clauses
		$this->set_query_clauses();

		// Setup request
		$this->set_request_clauses();
		$this->set_request();

		// Return count
		if ( $this->get_query_var( 'count' ) ) {

			// Get vars or results
			$retval = ! $this->get_query_var( 'groupby' )
				? $this->get_db()->get_var( $this->request )
				: $this->get_db()->get_results( $this->request, ARRAY_A );

			// Return vars or results
			return $retval;
		}

		// Get IDs
		$item_ids = $this->get_db()->get_col( $this->request );

		// Return parsed IDs
		return wp_parse_list( $item_ids );
	}

	/**
	 * Used internally to generate an SQL string for searching across multiple
	 * columns.
	 *
	 * @since 1.0.0
	 * @since 2.1.0 Bail early if parameters are empty.
	 *
	 * @param string $string       Search string.
	 * @param array  $column_names Columns to search.
	 * @return string Search SQL.
	 */
	private function get_search_sql( $string = '', $column_names = array() ) {

		// Bail if malformed string
		if ( empty( $string ) || ! is_scalar( $string ) ) {
			return '';
		}

		// Bail if malformed columns
		if ( empty( $column_names ) || ! is_array( $column_names ) ) {
			return '';
		}

		// Array or String
		$like = ( false !== strpos( $string, '*' ) )
			? '%' . implode( '%', array_map( array( $this->get_db(), 'esc_like' ), explode( '*', $string ) ) ) . '%'
			: '%' . $this->get_db()->esc_like( $string ) . '%';

		// Default array
		$searches = array();

		// Build search SQL
		foreach ( $column_names as $column ) {
			$searches[] = $this->get_db()->prepare( "{$column} LIKE %s", $like );
		}

		// Concatinate
		$values = implode( ' OR ', $searches );
		$retval = '(' . $values . ')';

		// Return the clause
		return $retval;
	}

	/**
	 * Used internally to generate the SQL string for IN and NOT IN clauses.
	 *
	 * The $values being passed in should not be validated, and they will be
	 * escaped before they are concatenated together and returned as a string.
	 *
	 * @since 2.1.0
	 *
	 * @param string       $column_name Column name.
	 * @param array|string $values      Array of values.
	 * @param bool         $wrap        To wrap in parenthesis.
	 * @param string       $pattern     Pattern to prepare with.
	 *
	 * @return string Escaped/prepared SQL, possibly wrapped in parenthesis.
	 */
	private function get_in_sql( $column_name = '', $values = array(), $wrap = true, $pattern = '' ) {

		// Default return value
		$retval = '';

		// Bail if no values or invalid column
		if ( empty( $values ) || ! $this->is_valid_column( $column_name ) ) {
			return $retval;
		}

		// Fallback to column pattern
		if ( empty( $pattern ) || ! is_string( $pattern ) ) {
			$pattern = $this->get_column_field( array( 'name' => $column_name ), 'pattern', '%s' );
		}

		// Fill an array of patterns to match the number of values
		$count    = count( $values );
		$patterns = array_fill( 0, $count, $pattern );

		// Escape & prepare
		$sql      = implode( ', ', $patterns );
		$values   = $this->get_db()->_escape( $values );       // May quote strings
		$retval   = $this->get_db()->prepare( $sql, $values ); // Catches quoted strings

		// Set return value to empty string if prepare() returns falsy
		if ( empty( $retval ) ) {
			$retval = '';
		}

		// Wrap them in parenthesis
		if ( true === $wrap ) {
			$retval = "({$retval})";
		}

		// Return in SQL
		return $retval;
	}

	/** Private Parsers *******************************************************/

	/**
	 * Parses arguments passed to the item query with default query parameters.
	 *
	 * @since 1.0.0
	 * @since 2.1.0 Forces some $query_vars if counting
	 *
	 * @param array|string $query
	 */
	private function parse_query( $query = array() ) {

		// Setup the $query_vars_original var
		$this->query_var_originals = wp_parse_args( $query );

		// Setup the $query_vars parsed var
		$this->query_vars = wp_parse_args(
			$this->query_var_originals,
			$this->query_var_defaults
		);

		// If counting, override some other $query_vars
		if ( $this->get_query_var( 'count' ) ) {
			$this->query_vars['number']            = false;
			$this->query_vars['orderby']           = '';
			$this->query_vars['no_found_rows']     = true;
			$this->query_vars['update_item_cache'] = false;
			$this->query_vars['update_meta_cache'] = false;
		}

		/**
		 * Fires after the item query vars have been parsed.
		 *
		 * @since 1.0.0
		 *
		 * @param Query &$this Current instance passed by reference.
		 */
		do_action_ref_array(
			$this->apply_prefix( "parse_{$this->item_name_plural}_query" ),
			array(
				&$this
			)
		);
	}

	/**
	 * Parse all of the $query_vars.
	 *
	 * Optionally accepts an array of custom $query_vars that can be used
	 * instead of the default ones.
	 *
	 * Calls filter_query_clauses() on the return value.
	 *
	 * @since 2.1.0
	 * @param array $query_vars Optional. Default empty array.
	 *                          Fallback to Query::query_vars.
	 * @return array Query clauses, parsed from Query vars.
	 */
	private function parse_query_vars( $query_vars = array() ) {

		// Maybe fallback to $query_vars
		if ( empty( $query_vars ) && ! empty( $this->query_vars ) ) {
			$query_vars = $this->query_vars;
		}

		// Parse arguments
		$r = wp_parse_args( $query_vars );

		// Parse $query_vars
		$where_join = $this->parse_where_join( $r );

		// Parse all clauses
		$clauses = array(
			'explain' => $this->parse_explain( $r['explain'] ),
			'select'  => $this->parse_select(),
			'fields'  => $this->parse_fields( $r['fields'], $r['count'], $r['groupby'] ),
			'count'   => $this->parse_count( $r['count'], $r['groupby'] ),
			'from'    => $this->parse_from(),
			'join'    => $this->parse_join_clause( $where_join['join'] ),
			'where'   => $this->parse_where_clause( $where_join['where'] ),
			'groupby' => $this->parse_groupby( $r['groupby'], 'GROUP BY ' ),
			'orderby' => $this->parse_orderby( $r['orderby'], $r['order'], 'ORDER BY ' ),
			'limits'  => $this->parse_limits( $r['number'], $r['offset'] )
		);

		// Return clauses
		return $this->filter_query_clauses( $clauses );
	}

	/**
	 * Parse the 'where' and 'join' $query_vars for all known columns.
	 *
	 * @since 2.1.0
	 *
	 * @param array $args Query vars
	 * @return array Array of 'where' and 'join' clauses.
	 */
	private function parse_where_join( $args = array() ) {

		// Maybe fallback to $query_vars
		if ( empty( $args ) && ! empty( $this->query_vars ) ) {
			$args = $this->query_vars;
		}

		// Parse arguments
		$r = wp_parse_args( $args );

		// Defaults
		$where = $join = $date_query = array();

		// Get all of the columns
		$columns = $this->get_columns();

		// Loop through columns
		foreach ( $columns as $column ) {

			// Get column name, pattern, and aliased name
			$name    = $column->name;
			$pattern = $this->get_column_field( array( 'name' => $name ), 'pattern', '%s' );
			$aliased = $this->get_column_name_aliased( $name );

			// Literal column comparison
			if ( false !== $column->by ) {

				// Parse query variable
				$where_id = $name;
				$values   = $this->parse_query_var( $r, $where_id );

				// Parse item for direct clause.
				if ( false !== $values ) {

					// Convert single item arrays to literal column comparisons
					if ( 1 === count( $values ) ) {
						$statement          = "{$aliased} = {$pattern}";
						$column_value       = reset( $values );
						$where[ $where_id ] = $this->get_db()->prepare( $statement, $column_value );

					// Implode
					} else {
						$where_id           = "{$where_id}__in";
						$in_values          = $this->get_in_sql( $name, $values, true, $pattern );
						$where[ $where_id ] = "{$aliased} IN {$in_values}";
					}
				}
			}

			// __in
			if ( true === $column->in ) {

				// Parse query var
				$where_id = "{$name}__in";
				$values   = $this->parse_query_var( $r, $where_id );

				// Parse item for an IN clause.
				if ( false !== $values ) {

					// Convert single item arrays to literal column comparisons
					if ( 1 === count( $values ) ) {
						$statement          = "{$aliased} = {$pattern}";
						$where_id           = $name;
						$column_value       = reset( $values );
						$where[ $where_id ] = $this->get_db()->prepare( $statement, $column_value );

					// Implode
					} else {
						$in_values          = $this->get_in_sql( $name, $values, true, $pattern );
						$where[ $where_id ] = "{$aliased} IN {$in_values}";
					}
				}
			}

			// __not_in
			if ( true === $column->not_in ) {

				// Parse query var
				$where_id = "{$name}__not_in";
				$values   = $this->parse_query_var( $r, $where_id );

				// Parse item for a NOT IN clause.
				if ( false !== $values ) {

					// Convert single item arrays to literal column comparisons
					if ( 1 === count( $values ) ) {
						$statement          = "{$aliased} != {$pattern}";
						$where_id           = $name;
						$column_value       = reset( $values );
						$where[ $where_id ] = $this->get_db()->prepare( $statement, $column_value );

					// Implode
					} else {
						$in_values          = $this->get_in_sql( $name, $values, true, $pattern );
						$where[ $where_id ] = "{$aliased} NOT IN {$in_values}";
					}
				}
			}

			// date_query
			if ( true === $column->date_query ) {
				$where_id    = "{$name}_query";
				$column_date = $this->parse_query_var( $r, $where_id );

				// Parse item
				if ( false !== $column_date ) {

					// Single
					if ( 1 === count( $column_date ) ) {
						$date_query[] = array(
							'column'    => $aliased,
							'before'    => reset( $column_date ),
							'inclusive' => true
						);

					// Multi
					} else {

						// Auto-fill column if empty
						if ( empty( $column_date['column'] ) ) {
							$column_date['column'] = $aliased;
						}

						// Add clause to date query
						$date_query[] = $column_date;
					}
				}
			}
		}

		/** Search ************************************************************/

		// Get names of searchable columns
		$searchable = $this->get_columns( array( 'searchable' => true ), 'and', 'name' );

		// Maybe search if columns are searchable.
		if ( ! empty( $searchable ) && strlen( $r['search'] ) ) {

			// Default to all searchable columns
			$search_columns = $searchable;

			// Intersect against known searchable columns
			if ( ! empty( $r['search_columns'] ) ) {
				$search_columns = array_intersect(
					$r['search_columns'],
					$searchable
				);
			}

			// Filter search columns
			$search_columns = $this->filter_search_columns( $search_columns );

			// Add search query clause
			$where['search'] = $this->get_search_sql( $r['search'], $search_columns );
		}

		/** Query Classes *****************************************************/

		// Get the primary column name
		$primary = $this->get_primary_column_name();

		// Get the meta type & table alias
		$table   = $this->get_meta_type();
		$alias   = $this->table_alias;

		// Set the " AND " regex pattern
		$and     = '/^\s*AND\s*/';

		// Maybe perform a meta query.
		$meta_query = $r['meta_query'];
		if ( ! empty( $meta_query ) && is_array( $meta_query ) ) {
			$this->meta_query = $this->get_meta_query( $meta_query );
			$clauses          = $this->meta_query->get_sql( $table, $alias, $primary, $this );

			// Not all objects have meta, so make sure this one exists
			if ( false !== $clauses ) {

				// Set join
				if ( ! empty( $clauses['join'] ) ) {
					$join['meta_query'] = $clauses['join'];
				}

				// Set where
				if ( ! empty( $clauses['where'] ) ) {
					$where['meta_query'] = preg_replace( $and, '', $clauses['where'] );
				}
			}
		}

		// Maybe perform a compare query.
		$compare_query = $r['compare_query'];
		if ( ! empty( $compare_query ) && is_array( $compare_query ) ) {
			$this->compare_query = $this->get_compare_query( $compare_query );
			$clauses             = $this->compare_query->get_sql( $table, $alias, $primary, $this );

			// Not all objects can compare, so make sure this one exists
			if ( false !== $clauses ) {

				// Set join
				if ( ! empty( $clauses['join'] ) ) {
					$join['compare_query'] = $clauses['join'];
				}

				// Set where
				if ( ! empty( $clauses['where'] ) ) {
					$where['compare_query'] = preg_replace( $and, '', $clauses['where'] );
				}
			}
		}

		// Only do a date query with an array
		$date_query = ! empty( $date_query )
			? $date_query
			: $r['date_query'];

		// Maybe perform a date query
		if ( ! empty( $date_query ) && is_array( $date_query ) ) {
			$this->date_query = $this->get_date_query( $date_query );
			$clauses          = $this->date_query->get_sql( $this->table_name, $alias, $primary, $this );

			// Not all objects are dates, so make sure this one exists
			if ( false !== $clauses ) {

				// Set join
				if ( ! empty( $clauses['join'] ) ) {
					$join['date_query'] = $clauses['join'];
				}

				// Set where
				if ( ! empty( $clauses['where'] ) ) {
					$where['date_query'] = preg_replace( $and, '', $clauses['where'] );
				}
			}
		}

		// Return where & join, removing possible empties
		return array(
			'where' => array_filter( $where ),
			'join'  => array_filter( $join  )
		);
	}

	/**
	 * Parse a single query variable value.
	 *
	 * @since 2.1.0
	 *
	 * @param int|string|array $query_vars
	 * @param string           $key
	 * @return int|string|array False if not set or default.
	 *                          Value if object or array.
	 *                          Attempts to parse a comma-separated string of
	 *                          possible keys or numbers.
	 */
	private function parse_query_var( $query_vars = '', $key = '' ) {

		// Bail if no query vars exist for that ID
		if ( ! isset( $query_vars[ $key ] ) ) {
			return false;
		}

		// Get the value
		$value = $query_vars[ $key ];

		// Bail if equal to the exact default random value
		if ( $value === $this->query_var_default_value ) {
			return false;
		}

		/**
		 * Early return objects, arrays, numerics, integers, or bools.
		 *
		 * These values assume the caller knew what it was doing, and simply
		 * pass themselves through as "parsed" without any extra handling.
		 */
		if (
			is_object( $value )
			||
			is_array( $value )
			||
			is_numeric( $value )
			||
			is_int( $value )
			||
			is_bool( $value )
		) {
			return array( $value );
		}

		/**
		 * Attempt to determine if a string contains a comma separated list of
		 * values that should be split into an array of values for an __in type
		 * of query.
		 */
		if ( is_string( $value ) ) {

			// Bail if string is over 100 chars long
			if ( strlen( $value ) > 100 ) {
				return $value;
			}

			// Contains comma?
			$comma = strpos( $value, ',' );

			// Bail if no comma
			if ( false === $comma ) {
				return array( $value );
			}

			// Contains space?
			$space = strpos( $value, ' ' );

			// Bail if space is before comma
			if ( $space < $comma ) {
				return array( $value );
			}

			// Bail if first comma is more than 20 letters in
			if ( $comma >= 20 ) {
				return array( $value );
			}

			// Split by comma (and maybe spaces)
			return preg_split( '#,\s*#', $value, -1, PREG_SPLIT_NO_EMPTY );
		}

		// Pass the value through
		return array( $value );
	}

	/**
	 * Parse if query to be EXPLAIN'ed.
	 *
	 * @since 2.1.0
	 * @param bool $explain Default false. True to EXPLAIN.
	 * @return string
	 */
	private function parse_explain( $explain = false ) {

		// Maybe fallback to $query_vars
		if ( empty( $explain ) ) {
			$explain = $this->get_query_var( 'explain' );
		}

		// Default return value
		$retval = '';

		// Maybe explaining
		if ( ! empty( $explain ) ) {
			$retval = 'EXPLAIN';
		}

		// Return SQL
		return $retval;
	}

	/**
	 * Parse the "SELECT" part of the SQL.
	 *
	 * @since 2.1.0
	 * @return string Default "SELECT".
	 */
	private function parse_select() {
		return 'SELECT';
	}

	/**
	 * Parse which fields to query for.
	 *
	 * If making a 'count' request, this will return either an empty string or
	 * the same columns that are being used for the "GROUP BY" to avoid errors.
	 *
	 * If not counting, this always only includes the Primary column to more
	 * predictably hit the cache, but that may change in a future version.
	 *
	 * @since 1.0.0
	 * @since 2.1.0 Moved COUNT() SQL to parse_count() and uses parse_groupby()
	 *              when counting to satisfy MySQL 8 and higher.
	 *
	 * @param string[] $fields
	 * @param bool     $count
	 * @param string[] $groupby
	 * @param bool     $alias
	 * @return string
	 */
	private function parse_fields( $fields = array(), $count = false, $groupby = array(), $alias = true ) {

		// Maybe fallback to $query_vars
		if ( empty( $count ) ) {
			$count = $this->get_query_var( 'count' );
		}

		// Default return value
		$retval = '';

		// Counting, so use groupby
		if ( ! empty( $count ) ) {

			// Use groupby instead
			if ( ! empty( $groupby ) ) {
				$retval = $this->parse_groupby( $groupby, '', $alias );
			}

		// Not counting, so use primary column
		} else {

			// Maybe fallback to $query_vars
			if ( empty( $fields ) ) {
				$fields = $this->get_query_var( 'fields' );
			}

			// Get the primary column name
			$primary = $this->get_primary_column_name();

			// Default return value
			$retval = $this->get_column_name_aliased( $primary, $alias );
		}

		// Return fields
		return $retval;
	}

	/**
	 * Parse if counting.
	 *
	 * When counting with groups, parse_fields() will return the required SQL to
	 * prevent errors.
	 *
	 * @since 2.1.0
	 * @param bool   $count
	 * @param string $groupby
	 * @param string $name
	 * @param bool   $alias
	 * @return string
	 */
	private function parse_count( $count = false, $groupby = '', $name = 'count', $alias = true ) {

		// Maybe fallback to $query_vars
		if ( empty( $count ) ) {
			$count = $this->get_query_var( 'count' );
		}

		// Bail if not counting
		if ( empty( $count ) ) {
			return '';
		}

		// Default return value
		$retval = 'COUNT(*)';

		// Check for "GROUP BY"
		$groupby_names = $this->parse_groupby( $groupby, '', $alias );

		// Reformat if grouping counts together
		if ( ! empty( $groupby_names ) ) {
			$retval = ", {$retval} as {$name}";
		}

		// Return SQL
		return $retval;
	}

	/**
	 * Parse which table to query and whether to follow it with an alias.
	 *
	 * @since 2.1.0
	 * @param string $table Optional. Default empty string.
	 *                      Fallback to get_table_name().
	 * @param string $alias Optional. Default empty string.
	 *                      Fallback to $table_alias.
	 * @return string
	 */
	private function parse_from( $table = '', $alias = '' ) {

		// Maybe fallback to get_table_name()
		if ( empty( $table ) ) {
			$table = $this->get_table_name();
		}

		// Maybe fallback to $table_alias
		if ( empty( $alias ) ) {
			$alias = $this->table_alias;
		}

		// Return
		return "FROM {$table} {$alias}";
	}

	/**
	 * Parses and sanitizes the 'groupby' keys passed into the item query.
	 *
	 * @since 1.0.0
	 *
	 * @param string $groupby
	 * @param string $before
	 * @param bool   $alias
	 * @return string
	 */
	private function parse_groupby( $groupby = '', $before = '', $alias = true ) {

		// Maybe fallback to $query_vars
		if ( empty( $groupby ) ) {
			$groupby = $this->get_query_var( 'groupby' );
		}

		// Bail if empty
		if ( empty( $groupby ) ) {
			return '';
		}

		// Maybe cast to array
		if ( ! is_array( $groupby ) ) {
			$groupby = (array) $groupby;
		}

		// Get the intersection of allowed column names to groupby columns
		$intersect = $this->get_columns_field_by( 'name', $groupby );

		// Bail if invalid columns
		if ( empty( $intersect ) ) {
			return '';
		}

		// Column names array
		$names = array();

		// Maybe prepend table alias to key
		foreach ( $intersect as $key ) {
			$names[] = $this->get_column_name_aliased( $key, $alias );
		}

		// Bail if nothing to groupby
<<<<<<< HEAD
		if ( empty( $names ) && ! empty( $before ) ) {
=======
		if ( 0 === count( $names ) && ! empty( $before ) ) {
>>>>>>> 70b0c928
			return '';
		}

		// Format column names
		$retval = implode( ',', $names );

		// Return columns
		return implode( ' ', array( $before, $retval ) ) ;
	}

	/**
	 * Parse the ORDER BY clause.
	 *
	 * @since 1.0.0 As get_order_by
	 * @since 2.1.0 Renamed to parse_orderby and accepts $orderby, $order, $before, and $alias
	 *
	 * @param string $orderby
	 * @param string $order
	 * @param string $before
	 * @param bool   $alias
	 * @return string
	 */
	private function parse_orderby( $orderby = '', $order = '', $before = '', $alias = true ) {

		// Maybe fallback to $query_vars
		if ( empty( $orderby ) ) {
			$orderby = $this->get_query_var( 'orderby' );
		}

		// Bail if counting
		if ( $this->get_query_var( 'count' ) ) {
			return '';
		}

		// Bail if $orderby is a value that could cancel ordering
		if ( in_array( $orderby, array( 'none', array(), false, null ), true ) ) {
			return '';
		}

		// Default return value
		$retval = '';

		// Fallback to default orderby & order
		if ( empty( $orderby ) ) {
			$parsed = $this->parse_single_orderby( $orderby, $alias );
			$order  = $this->parse_order( $order );
			$retval = "{$parsed} {$order}";

		// Ordering by something, so figure it out
		} else {

			// Cast orderby as an array
			$ordersby = (array) $orderby;

			// Fill if numeric
			if ( wp_is_numeric_array( $ordersby ) ) {
				$ordersby = array_fill_keys( $ordersby, $order );
			}

			// Default return value
			$orderby_array = array();

			// Loop through orderby's
			foreach ( $ordersby as $key => $value ) {

				// Parse orderby
				$parsed = $this->parse_single_orderby( $key, $alias );

				// Skip if empty
				if ( empty( $parsed ) ) {
					continue;
				}

				// Append parsed orderby to array
				$orderby_array[] = $parsed . ' ' . $this->parse_order( $value );
			}

			// Only set if valid orderby
			if ( ! empty( $orderby_array ) ) {
				$retval = implode( ', ', $orderby_array );
			}
		}

		// Bail if nothing to orderby
		if ( empty( $retval ) && ! empty( $before ) ) {
			return '';
		}

		// Return parsed orderby
		return implode( ' ', array( $before, $retval ) );
	}

	/**
	 * Parse all of the where clauses.
	 *
	 * @since 2.1.0
	 * @param array $where
	 * @return string A single SQL statement.
	 */
	private function parse_where_clause( $where = array() ) {

		// Bail if no where
		if ( empty( $where ) ) {
			return '';
		}

		// Return SQL
		return 'WHERE ' . implode( ' AND ', $where );
	}

	/**
	 * Parse all of the join clauses.
	 *
	 * @since 2.1.0
	 * @param array $join
	 * @return string A single SQL statement.
	 */
	private function parse_join_clause( $join = array() ) {

		// Return SQL
		return implode( ', ', $join );
	}

	/**
	 * Parse all of the SQL query clauses.
	 *
	 * @since 2.1.0
	 * @param array $clauses
	 * @return array
	 */
	private function parse_query_clauses( $clauses = array() ) {

		// Maybe fallback to $query_clauses
		if ( empty( $clauses ) && ! empty( $this->query_clauses ) ) {
			$clauses = $this->query_clauses;
		}

		// Default return value
		$retval = wp_parse_args( $clauses );

		// Return array of clauses
		return $retval;
	}

	/**
	 * Parse all SQL $request_clauses into a single SQL query string.
	 *
	 * @since 2.1.0
	 * @param array $clauses
	 * @return string A single SQL statement.
	 */
	private function parse_request_clauses( $clauses = array() ) {

		// Maybe fallback to $request_clauses
		if ( empty( $clauses ) && ! empty( $this->request_clauses ) ) {
			$clauses = $this->request_clauses;
		}

		// Bail if empty clauses
		if ( empty( $clauses ) ) {
			return '';
		}

		// Remove empties
		$filtered = array_filter( $clauses );
		$retval   = array_map( 'trim', $filtered );

		// Return SQL
		return implode( ' ', $retval );
	}

	/**
	 * Parses the 'number' and 'offset' keys passed to the item query.
	 *
	 * @since 2.1.0
	 *
	 * @param int $number
	 * @param int $offset
	 * @return string
	 */
	private function parse_limits( $number = 0, $offset = 0 ) {

		// Default return value
		$retval = '';

		// No negative numbers
		$limit  = absint( $number );
		$offset = absint( $offset );

		// Only limit & offset if not limit empty
		if ( ! empty( $limit ) ) {
			$retval = ! empty( $offset )
				? "LIMIT {$offset}, {$limit}"
				: "LIMIT {$limit}";
		}

		// Return
		return $retval;
	}

	/**
	 * Parses and sanitizes a single 'orderby' key passed to the item query.
	 *
	 * This method assumes that $orderby is a valid Column name.
	 *
	 * @since 1.0.0
	 * @since 2.1.0 Uses get_in_sql()
	 *
	 * @param string $orderby Field for the items to be ordered by.
	 * @param bool   $alias   Whether to append the table alias.
	 * @return string Value to used in the ORDER BY clause.
	 */
	private function parse_single_orderby( $orderby = '', $alias = true ) {

		// Fallback to primary column
		if ( empty( $orderby ) ) {
			$orderby = $this->get_primary_column_name();
		}

		// Default return value
		$retval = '';

		// Get possible columns an $orderby can belong to
		$ins       = $this->get_columns( array( 'in'       => true ), 'and', 'name' );
		$sortables = $this->get_columns( array( 'sortable' => true ), 'and', 'name' );

		// __in column
		if ( false !== strstr( $orderby, '__in' ) ) {

			// Get column name from $orderby clause
			$column_name = str_replace( '__in', '', $orderby );

			// Get values if valid column
			if ( in_array( $column_name, $ins, true ) ) {
				$values  = $this->get_query_var( $orderby );
				$item_in = $this->get_in_sql( $column_name, $values, false );
				$aliased = $this->get_column_name_aliased( $column_name, $alias );
				$retval  = "FIELD( {$aliased}, {$item_in} )";
			}

		// Specific sortable column
		} elseif ( in_array( $orderby, $sortables, true ) ) {
			$retval = $this->get_column_name_aliased( $orderby, $alias );
		}

		// Return SQL
		return $retval;
	}

	/**
	 * Parses an 'order' query variable and cast it to 'ASC' or 'DESC' as
	 * necessary.
	 *
	 * @since 1.0.0
	 * @since 2.1.0 Default to 'DESC'
	 *
	 * @param string $order The 'order' query variable.
	 * @return string The sanitized 'order' query variable.
	 */
	private function parse_order( $order  = 'DESC' ) {

		// Bail if malformed
		if ( empty( $order ) || ! is_string( $order ) ) {
			return 'DESC';
		}

		// Ascending or Descending
		return ( 'ASC' === strtoupper( $order ) )
			? 'ASC'
			: 'DESC';
	}

	/** Private Shapers *******************************************************/

	/**
	 * Shape items into their most relevant objects.
	 *
	 * This will try to use item_shape, but will fallback to a private
	 * method for querying and caching items.
	 *
	 * If using the "fields" query_var, results will be an array of stdClass
	 * objects with keys based on fields.
	 *
	 * @since 1.0.0
	 * @since 2.1.0 Added $fields parameter.
	 *
	 * @param array $items  Array of items to shape.
	 * @param array $fields Fields to get from items.
	 * @return array
	 */
	private function shape_items( $items = array(), $fields = array() ) {

		// Maybe fallback to $query_vars
		if ( empty( $fields ) ) {
			$fields = $this->get_query_var( 'fields' );
		}

		// Force to stdClass if querying for fields
		if ( ! empty( $fields ) ) {
			$this->item_shape = 'stdClass';
		}

		// Default return value
		$retval = array();

		// Loop through items and get each item individually
		if ( ! empty( $items ) ) {
			foreach ( $items as $item ) {
				$retval[] = $this->get_item( $item );
			}
		}

		// Filter the items
		$retval = $this->filter_items( $retval );

		// Maybe return specific fields
		if ( ! empty( $fields ) ) {
			$retval = $this->get_item_fields( $retval, $fields );
		}

		// Return shaped items
		return $retval;
	}

	/**
	 * Get specific fields from an array of items.
	 *
	 * @since 1.0.0
	 * @since 2.1.0 Bails early if empty $fields.
	 *
	 * @param array $items  Array of items to get fields from.
	 * @param array $fields Fields to get from items.
	 * @return array
	 */
	private function get_item_fields( $items = array(), $fields = array() ) {

		// Default return value
		$retval = $items;

		// Maybe fallback to $query_vars
		if ( empty( $fields ) ) {
			$fields = $this->get_query_var( 'fields' );
		}

		// Bail if no fields to get
		if ( empty( $fields ) ) {
			return $retval;
		}

		// Maybe cast to array
		if ( ! is_array( $fields ) ) {
			$fields = (array) $fields;
		}

		// Get the primary column name
		$primary = $this->get_primary_column_name();

		// 'ids' is numerically keyed
		if ( ( 1 === count( $fields ) ) && ( 'ids' === $fields[0] ) ) {
			$retval = wp_list_pluck( $items, $primary );

		// Get fields from items
		} else {
			$retval = array();
			$fields = array_flip( $fields );

			// Loop through items and pluck out the fields
			foreach ( $items as $item ) {
				$retval[ $item->{$primary} ] = (object) array_intersect_key( (array) $item, $fields );
			}
		}

		// Return the item fields
		return $retval;
	}

	/**
	 * Shape an item ID from an object, array, or numeric value.
	 *
	 * @since 1.0.0
	 * @since 2.1.0 Uses validate_item_field() instead of intval.
	 *
	 * @param  array|object|scalar $item
	 * @return int|string
	 */
	private function shape_item_id( $item = 0 ) {

		// Default return value
		$retval  = $item;

		// Get the primary column name
		$primary = $this->get_primary_column_name();

		// Object item
		if ( is_object( $item ) && isset( $item->{$primary} ) ) {
			$retval = $item->{$primary};

		// Array item
		} elseif ( is_array( $item ) && isset( $item[ $primary ] ) ) {
			$retval = $item[ $primary ];
		}

		// Return the validated item ID
		return $this->validate_item_field( $retval, $primary );
	}

	/**
	 * Validate a single field of an item.
	 *
	 * Calls Column::validate() on the column.
	 *
	 * @since 2.1.0
	 * @param mixed  $value       Value to validate.
	 * @param string $column_name Name of column.
	 * @return mixed A validated value
	 */
	private function validate_item_field( $value = '', $column_name = '' ) {

		// Get the column
		$column = $this->get_column_by( array( 'name' => $column_name ) );

		// Bail if no column found
		if ( empty( $column ) ) {
			return false;
		}

		// Validate
		return $column->validate( $value );
	}

	/** Queries ***************************************************************/

	/**
	 * Get a single database row by the primary column ID, possibly from cache.
	 *
	 * Accepts an integer, object, or array, and attempts to get the ID from it,
	 * then attempts to retrieve that item fresh from the database or cache.
	 *
	 * @since 1.0.0
	 *
	 * @param int|array|object $item_id The ID of the item
	 * @return object|false False if empty/error, Object if successful
	 */
	public function get_item( $item_id = 0 ) {

		// Shape the item ID
		$item_id = $this->shape_item_id( $item_id );

		// Bail if no item to get by
		if ( empty( $item_id ) ) {
			return false;
		}

		// Get the primary column name
		$primary = $this->get_primary_column_name();

		// Get item by ID
		return $this->get_item_by( $primary, $item_id );
	}

	/**
	 * Get a single database row by any column and value, possibly from cache.
	 *
	 * Take care to only use this method on columns with unique values,
	 * preferably with a cache group for that column.
	 *
	 * @since 1.0.0
	 *
	 * @param string     $column_name  Name of database column
	 * @param int|string $column_value Value to query for
	 * @return object|false False if empty/error, Object if successful
	 */
	public function get_item_by( $column_name = '', $column_value = '' ) {

		// Bail if empty or non-scalar value
		if ( empty( $column_value ) || ! is_scalar( $column_value ) ) {
			return false;
		}

		// Bail if column does not exist
		if ( ! $this->is_valid_column( $column_name ) ) {
			return false;
		}

		// Default return value
		$retval = false;

		// Get all of the cache groups
		$groups = $this->get_cache_groups();

		// Check cache
		if ( ! empty( $groups[ $column_name ] ) ) {
			$retval = $this->cache_get( $column_value, $groups[ $column_name ] );
		}

		// Item not cached
		if ( false === $retval ) {

			// Get item by column name & value (from database, not cache)
			$retval = $this->get_item_raw( $column_name, $column_value );

			// Bail on failure
			if ( ! $this->is_success( $retval ) ) {
				return false;
			}

			// Update item cache(s)
			$this->update_item_cache( $retval );
		}

		// Reduce the item
		$retval = $this->reduce_item( 'select', $retval );

		// Return result
		return $this->shape_item( $retval );
	}

	/**
	 * Add an item to the database.
	 *
	 * @since 1.0.0
	 *
	 * @param array $data
	 * @return bool|int
	 */
	public function add_item( $data = array() ) {

		// Default return value
		$retval = false;

		// Get the primary column name
		$primary = $this->get_primary_column_name();

		// If data includes primary column, check if item already exists
		if ( ! empty( $data[ $primary ] ) ) {

			// Shape the primary item ID
			$item_id = $this->shape_item_id( $data[ $primary ] );

			// Get item by ID (from database, not cache)
			$item    = $this->get_item_raw( $primary, $item_id );

			// Bail if item already exists
			if ( ! empty( $item ) ) {
				return false;
			}

			// Set data primary ID to newly shaped ID
			$data[ $primary ] = $item_id;
		}

		// Get default values for item (from columns)
		$item = $this->default_item();

		// Unset the primary key if not part of data array (auto-incremented)
		if ( empty( $data[ $primary ] ) ) {
			unset( $item[ $primary ] );
		}

		// Slice data that has columns, and cut out non-keys for meta
		$columns = $this->get_column_names();
		$data    = array_merge( $item, $data );
		$meta    = array_diff_key( $data, $columns );
		$save    = array_intersect_key( $data, $columns );

		// Bail if nothing to save
		if ( empty( $save ) && empty( $meta ) ) {
			return false;
		}

		// Get the current time (maybe used by created/modified)
		$time = $this->get_current_time();

		// If date-created exists, but is empty or default, use the current time
		$created = $this->get_column_by( array( 'created' => true ) );
		if ( ! empty( $created ) && ( empty( $save[ $created->name ] ) || ( $save[ $created->name ] === $created->default ) ) ) {
			$save[ $created->name ] = $time;
		}

		// If date-modified exists, but is empty or default, use the current time
		$modified = $this->get_column_by( array( 'modified' => true ) );
		if ( ! empty( $modified ) && ( empty( $save[ $modified->name ] ) || ( $save[ $modified->name ] === $modified->default ) ) ) {
			$save[ $modified->name ] = $time;
		}

		// Reduce & validate
		$reduce = $this->reduce_item( 'insert', $save );
		$save   = $this->validate_item( $reduce );

		// Try to save
		if ( ! empty( $save ) ) {
			$table       = $this->get_table_name();
			$names       = array_keys( $save );
			$save_format = $this->get_columns_field_by( 'name', $names, 'pattern', '%s' );
			$retval      = $this->get_db()->insert( $table, $save, $save_format );
		}

		// Bail on failure
		if ( ! $this->is_success( $retval ) ) {
			return false;
		}

		// Get the new item ID
		$retval = $this->get_db()->insert_id;

		// Maybe save meta keys
		if ( ! empty( $meta ) ) {
			$this->save_extra_item_meta( $retval, $meta );
		}

		// Update item cache(s)
		$this->update_item_cache( $retval );

		// Transition item data
		$this->transition_item( $retval, $save, array() );

		// Return
		return $retval;
	}

	/**
	 * Copy an item in the database to a new item.
	 *
	 * @since 1.1.0
	 *
	 * @param int|string $item_id
	 * @param array $data
	 * @return bool|int
	 */
	public function copy_item( $item_id = 0, $data = array() ) {

		// Get the primary column name
		$primary = $this->get_primary_column_name();

		// Shape the primary item ID
		$item_id = $this->shape_item_id( $item_id );

		// Get item by ID (from database, not cache)
		$item    = $this->get_item_raw( $primary, $item_id );

		// Bail if item does not exist
		if ( empty( $item ) ) {
			return false;
		}

		// Cast object to array
		$save = (array) $item;

		// Maybe merge data with original item
		if ( ! empty( $data ) && is_array( $data ) ) {
			$save = array_merge( $save, $data );
		}

		// Unset the primary key
		unset( $save[ $primary ] );

		// Return result of add_item()
		return $this->add_item( $save );
	}

	/**
	 * Update an item in the database.
	 *
	 * @since 1.0.0
	 *
	 * @param int|string $item_id
	 * @param array $data
	 * @return bool
	 */
	public function update_item( $item_id = 0, $data = array() ) {

		// Default return value
		$retval = false;

		// Bail early if no data to update
		if ( empty( $data ) ) {
			return false;
		}

		// Shape the item ID
		$item_id = $this->shape_item_id( $item_id );

		// Bail if no item ID
		if ( empty( $item_id ) ) {
			return false;
		}

		// Get the primary column name
		$primary = $this->get_primary_column_name();

		// Get item to update (from database, not cache)
		$item    = $this->get_item_raw( $primary, $item_id );

		// Bail if item does not exist to update
		if ( empty( $item ) ) {
			return false;
		}

		// Cast as an array for easier manipulation
		$item = (array) $item;

		// Unset the primary key from item & data
		unset(
			$data[ $primary ],
			$item[ $primary ]
		);

		// Slice data that has columns, and cut out non-keys for meta
		$columns = $this->get_column_names();
		$data    = array_diff_assoc( $data, $item );
		$meta    = array_diff_key( $data, $columns );
		$save    = array_intersect_key( $data, $columns );

		// Maybe save meta keys
		if ( ! empty( $meta ) ) {
			$this->save_extra_item_meta( $item_id, $meta );
		}

		// Bail if nothing to save
		if ( empty( $save ) ) {
			return false;
		}

		// If date-modified exists, use the current time
		$modified = $this->get_column_by( array( 'modified' => true ) );
		if ( ! empty( $modified ) ) {
			$save[ $modified->name ] = $this->get_current_time();
		}

		// Reduce & validate
		$reduce = $this->reduce_item( 'update', $save );
		$save   = $this->validate_item( $reduce );

		// Try to update
		if ( ! empty( $save ) ) {
			$table        = $this->get_table_name();
			$where        = array( $primary => $item_id );
			$names        = array_keys( $save );
			$save_format  = $this->get_columns_field_by( 'name', $names,   'pattern', '%s' );
			$where_format = $this->get_columns_field_by( 'name', $primary, 'pattern', '%s' );
			$retval       = $this->get_db()->update( $table, $save, $where, $save_format, $where_format );
		}

		// Bail on failure
		if ( ! $this->is_success( $retval ) ) {
			return false;
		}

		// Update item cache(s)
		$this->update_item_cache( $item_id );

		// Transition item data
		$this->transition_item( $item_id, $save, $item );

		// Return
		return $retval;
	}

	/**
	 * Delete an item from the database.
	 *
	 * @since 1.0.0
	 *
	 * @param int|string $item_id
	 * @return bool
	 */
	public function delete_item( $item_id = 0 ) {

		// Default return value
		$retval = false;

		// Shape the item ID
		$item_id = $this->shape_item_id( $item_id );

		// Bail if no item ID
		if ( empty( $item_id ) ) {
			return false;
		}

		// Get the primary column name
		$primary = $this->get_primary_column_name();

		// Get item by ID (from database, not cache)
		$item = $this->get_item_raw( $primary, $item_id );

		// Bail if item does not exist to delete
		if ( empty( $item ) ) {
			return false;
		}

		// Attempt to reduce this item
		$item = $this->reduce_item( 'delete', $item );

		// Bail if item was reduced to nothing
		if ( empty( $item ) ) {
			return false;
		}

		// Try to delete
		$table        = $this->get_table_name();
		$where        = array( $primary => $item_id );
		$where_format = $this->get_columns_field_by( 'name', $primary, 'pattern', '%s' );
		$retval       = $this->get_db()->delete( $table, $where, $where_format );

		// Bail on failure
		if ( ! $this->is_success( $retval ) ) {
			return false;
		}

		// Clean caches on successful delete
		$this->delete_all_item_meta( $item_id );
		$this->clean_item_cache( $item );

		/**
		 * Fires after an object has been deleted.
		 *
		 * @since 1.0.0
		 *
		 * @param int   $item_id The ID of the item that was deleted.
		 * @param bool  $result  Whether the item was successfully deleted.
		 */
		do_action(
			$this->apply_prefix( "{$this->item_name}_deleted" ),
			$item_id,
			$retval
		);

		// Return
		return $retval;
	}

	/**
	 * Shape an item from the database into the type of object it always wanted
	 * to be when it grew up.
	 *
	 * @since 1.0.0
	 *
	 * @param mixed $item ID of item, or row from database
	 * @return mixed False on error, Object of single-object class type on success
	 */
	private function shape_item( $item = 0 ) {

		// Get the item from an ID
		if ( is_numeric( $item ) ) {
			$item = $this->get_item( $item );
		}

		// Return the item if it's already shaped
		if ( $item instanceof $this->item_shape ) {
			return $item;
		}

		// Shape the item as needed
		$item = ! empty( $this->item_shape )
			? new $this->item_shape( $item )
			: (object) $item;

		// Return the item object
		return $item;
	}

	/**
	 * Validate an item before it is updated in or added to the database.
	 *
	 * @since 1.0.0
	 *
	 * @param array $item
	 * @return array|false False on error, Array of validated values on success
	 */
	private function validate_item( $item = array() ) {

		// Bail if item is empty or not an array
		if ( empty( $item ) || ! is_array( $item ) ) {
			return $item;
		}

		// Validate all item fields
		foreach ( $item as $key => $value ) {
			$item[ $key ] = $this->validate_item_field( $value, $key );
		}

		// Return the validated item
		return $this->filter_item( $item );
	}

	/**
	 * Reduce an item down to the keys and values the current user has the
	 * appropriate capabilities to select|insert|update|delete.
	 *
	 * Note that internally, this method works with both arrays and objects of
	 * any type, and also resets the key values. It looks weird, but is
	 * currently by design to protect the integrity of the return value.
	 *
	 * @since 1.0.0
	 *
	 * @param string $method select|insert|update|delete
	 * @param mixed  $item   Object|Array of keys/values to reduce
	 *
	 * @return mixed Object|Array without keys the current user does not have caps for
	 */
	private function reduce_item( $method = 'update', $item = array() ) {

		// Bail if item is empty
		if ( empty( $item ) ) {
			return $item;
		}

		// Loop through item attributes
		foreach ( $item as $key => $value ) {

			// Get capabilities for this column
			$caps = $this->get_column_field( array( 'name' => $key ), 'caps' );

			// Unset if not explicitly allowed
			if ( empty( $caps[ $method ] ) || ! current_user_can( $caps[ $method ] ) ) {
				if ( is_array( $item ) ) {
					unset( $item[ $key ] );
				} elseif ( is_object( $item ) ) {
					$item->{$key} = null;
				}

			// Set if explicitly allowed
			} elseif ( is_array( $item ) ) {
				$item[ $key ] = $value;
			} elseif ( is_object( $item ) ) {
				$item->{$key} = $value;
			}
		}

		// Return the reduced item
		return $item;
	}

	/**
	 * Return an item comprised of all Column names as keys and their defaults
	 * as values.
	 *
	 * This is used by `add_item()` to get an array of default item values that
	 * can be compared against, to determine if any values need to be saved into
	 * meta data instead.
	 *
	 * @since 1.0.0
	 * @since 2.1.0 Uses array_combine()
	 *
	 * @param array $args Default empty array. Parsed & passed into get_columns().
	 * @return array
	 */
	private function default_item( $args = array() ) {

		// Parse arguments
		$r = wp_parse_args( $args );

		// Get the column names and their defaults
		$names    = $this->get_columns( $r, 'and', 'name'    );
		$defaults = $this->get_columns( $r, 'and', 'default' );

		// Combine them
		$retval   = array_combine( $names, $defaults );

		// Return
		return $retval;
	}

	/**
	 * Transition an item when adding or updating.
	 *
	 * This method takes the data being saved, looks for any columns that are
	 * known to transition between values, and fires actions on them.
	 *
	 * @since 1.0.0
	 *
	 * @param int|string $item_id
	 * @param array $new_data
	 * @param array $old_data
	 */
	private function transition_item( $item_id = 0, $new_data = array(), $old_data = array() ) {

		// Look for transition columns
		$columns = $this->get_columns( array( 'transition' => true ), 'and', 'name' );

		// Bail if no columns to transition
		if ( empty( $columns ) ) {
			return;
		}

		// Shape the item ID
		$item_id = $this->shape_item_id( $item_id );

		// Bail if no item ID
		if ( empty( $item_id ) ) {
			return;
		}

		// If no old value(s), it's new
		if ( empty( $old_data ) || ! is_array( $old_data ) ) {
			$old_data = $new_data;

			// Set all old values to "new"
			foreach ( $old_data as $key => $value ) {
				$value            = 'new';
				$old_data[ $key ] = $value;
			}
		}

		// Compare
		$keys = array_flip( $columns );
		$new  = array_intersect_key( $new_data, $keys );
		$old  = array_intersect_key( $old_data, $keys );

		// Get the difference
		$diff = array_diff( $new, $old );

		// Bail if nothing is changing
		if ( empty( $diff ) ) {
			return;
		}

		// Do the actions
		foreach ( $diff as $key => $value ) {
			$old_value  = $old_data[ $key ];
			$new_value  = $new_data[ $key ];
			$key_action = $this->apply_prefix( "transition_{$this->item_name}_{$key}" );

			/**
			 * Fires after an object value has transitioned.
			 *
			 * @since 1.0.0
			 *
			 * @param mixed $old_value The value being transitioned FROM.
			 * @param mixed $new_value The value being transitioned TO.
			 * @param int   $item_id   The ID of the item that is transitioning.
			 */
			do_action( $key_action, $old_value, $new_value, $item_id );
		}
	}

	/** Meta ******************************************************************/

	/**
	 * Add meta data to an item.
	 *
	 * @since 1.0.0
	 *
	 * @param int|string $item_id
	 * @param string     $meta_key
	 * @param string     $meta_value
	 * @param bool       $unique
	 * @return int|false The meta ID on success, false on failure.
	 */
	protected function add_item_meta( $item_id = 0, $meta_key = '', $meta_value = '', $unique = false ) {

		// Shape the item ID
		$item_id = $this->shape_item_id( $item_id );

		// Bail if no meta to add
		if ( empty( $item_id ) || empty( $meta_key ) ) {
			return false;
		}

		// Bail if no meta table exists
		if ( false === $this->get_meta_table_name() ) {
			return false;
		}

		// Get the meta type
		$meta_type = $this->get_meta_type();

		// Return results of adding meta data
		return add_metadata( $meta_type, $item_id, $meta_key, $meta_value, $unique );
	}

	/**
	 * Get meta data for an item.
	 *
	 * @since 1.0.0
	 *
	 * @param int|string $item_id
	 * @param string     $meta_key
	 * @param bool       $single
	 * @return mixed Single metadata value, or array of values
	 */
	protected function get_item_meta( $item_id = 0, $meta_key = '', $single = false ) {

		// Shape the item ID
		$item_id = $this->shape_item_id( $item_id );

		// Bail if no meta was returned
		if ( empty( $item_id ) || empty( $meta_key ) ) {
			return false;
		}

		// Bail if no meta table exists
		if ( false === $this->get_meta_table_name() ) {
			return false;
		}

		// Get the meta type
		$meta_type = $this->get_meta_type();

		// Return results of getting meta data
		return get_metadata( $meta_type, $item_id, $meta_key, $single );
	}

	/**
	 * Update meta data for an item.
	 *
	 * @since 1.0.0
	 *
	 * @param int|string $item_id
	 * @param string     $meta_key
	 * @param string     $meta_value
	 * @param string     $prev_value
	 * @return bool True on successful update, false on failure.
	 */
	protected function update_item_meta( $item_id = 0, $meta_key = '', $meta_value = '', $prev_value = '' ) {

		// Shape the item ID
		$item_id = $this->shape_item_id( $item_id );

		// Bail if no meta was returned
		if ( empty( $item_id ) || empty( $meta_key ) ) {
			return false;
		}

		// Bail if no meta table exists
		if ( false === $this->get_meta_table_name() ) {
			return false;
		}

		// Get the meta type
		$meta_type = $this->get_meta_type();

		// Return results of updating meta data
		return update_metadata( $meta_type, $item_id, $meta_key, $meta_value, $prev_value );
	}

	/**
	 * Delete meta data for an item.
	 *
	 * @since 1.0.0
	 *
	 * @param int|string $item_id
	 * @param string     $meta_key
	 * @param string     $meta_value
	 * @param bool       $delete_all
	 * @return bool True on successful delete, false on failure.
	 */
	protected function delete_item_meta( $item_id = 0, $meta_key = '', $meta_value = '', $delete_all = false ) {

		// Shape the item ID
		$item_id = $this->shape_item_id( $item_id );

		// Bail if no meta was returned
		if ( empty( $item_id ) || empty( $meta_key ) ) {
			return false;
		}

		// Bail if no meta table exists
		if ( false === $this->get_meta_table_name() ) {
			return false;
		}

		// Get the meta type
		$meta_type = $this->get_meta_type();

		// Return results of deleting meta data
		return delete_metadata( $meta_type, $item_id, $meta_key, $meta_value, $delete_all );
	}

	/**
	 * Get registered meta data keys.
	 *
	 * @since 1.0.0
	 *
	 * @param string $object_subtype The sub-type of meta keys
	 *
	 * @return array
	 */
	private function get_registered_meta_keys( $object_subtype = '' ) {

		// Get the object type
		$object_type = $this->get_meta_type();

		// Return the keys
		return get_registered_meta_keys( $object_type, $object_subtype );
	}

	/**
	 * Maybe update meta values on item update/save.
	 *
	 * @since 1.0.0
	 *
	 * @param int|string $item_id
	 * @param array      $meta
	 */
	private function save_extra_item_meta( $item_id = 0, $meta = array() ) {

		// Shape the item ID
		$item_id = $this->shape_item_id( $item_id );

		// Bail if there is no bulk meta to save
		if ( empty( $item_id ) || empty( $meta ) ) {
			return;
		}

		// Bail if no meta table exists
		if ( false === $this->get_meta_table_name() ) {
			return;
		}

		// Only save registered keys
		$keys = $this->get_registered_meta_keys();
		$meta = array_intersect_key( $meta, $keys );

		// Bail if no registered meta keys
		if ( empty( $meta ) ) {
			return;
		}

		// Save or delete meta data
		foreach ( $meta as $key => $value ) {
			! empty( $value )
				? $this->update_item_meta( $item_id, $key, $value )
				: $this->delete_item_meta( $item_id, $key );
		}
	}

	/**
	 * Delete all meta data for an item.
	 *
	 * @since 1.0.0
	 *
	 * @param int|string $item_id
	 */
	private function delete_all_item_meta( $item_id = 0 ) {

		// Shape the item ID
		$item_id = $this->shape_item_id( $item_id );

		// Bail if no item ID
		if ( empty( $item_id ) ) {
			return;
		}

		// Get the meta table name
		$table = $this->get_meta_table_name();

		// Bail if no meta table exists
		if ( empty( $table ) ) {
			return;
		}

		// Get the primary column name
		$primary = $this->get_primary_column_name();

		// Guess the item ID column for the meta table
		$item_id_column  = $this->apply_prefix( "{$this->item_name}_{$primary}" );
		$item_id_pattern = $this->get_column_field( array( 'name' => $primary ), 'pattern', '%s' );

		// Get meta IDs
		$query    = "SELECT meta_id FROM {$table} WHERE {$item_id_column} = {$item_id_pattern}";
		$prepared = $this->get_db()->prepare( $query, $item_id );
		$meta_ids = $this->get_db()->get_col( $prepared );

		// Bail if no meta IDs to delete
		if ( empty( $meta_ids ) ) {
			return;
		}

		// Get the meta type
		$meta_type = $this->get_meta_type();

		// Delete all meta data for this item ID
		foreach ( $meta_ids as $mid ) {
			delete_metadata_by_mid( $meta_type, $mid );
		}
	}

	/**
	 * Get the meta table for this query.
	 *
	 * @since 1.0.0
	 * @since 2.1.0 Minor refactor to improve readability.
	 *
	 * @return bool|string Table name if exists, False if not.
	 */
	private function get_meta_table_name() {

		// Default return value
		$retval = false;

		// Get the meta type
		$type   = $this->get_meta_type();

		// Append "meta" to end of meta type
		$table  = "{$type}meta";

		// Variable'ize the database interface, to use inside empty()
		$db     = $this->get_db();

		// If not empty, return table name
		if ( ! empty( $db->{$table} ) ) {
			$retval = $db->{$table};
		}

		// Return
		return $retval;
	}

	/**
	 * Get the meta type for this query.
	 *
	 * This method exists to reduce some duplication for now. Future iterations
	 * will likely use Column::relationships to more reliably predict this.
	 *
	 * @since 1.1.0
	 *
	 * @return string
	 */
	private function get_meta_type() {
		return $this->apply_prefix( $this->item_name );
	}

	/** Cache *****************************************************************/

	/**
	 * Get cache key from $query_vars and $query_var_defaults.
	 *
	 * @since 1.0.0
	 *
	 * @param string $group
	 * @return string
	 */
	private function get_cache_key( $group = '' ) {

		// Slice $query_vars by default keys
		$slice = wp_array_slice_assoc( $this->query_vars, array_keys( $this->query_var_defaults ) );

		// Unset "fields" so it does not effect the cache key
		unset( $slice['fields'] );

		// Setup key & last_changed
		$key          = md5( serialize( $slice ) );
		$last_changed = $this->get_last_changed_cache( $group );

		// Return the concatenated cache key
		return "get_{$this->item_name_plural}:{$key}:{$last_changed}";
	}

	/**
	 * Get the cache group, or fallback to the primary one.
	 *
	 * @since 1.0.0
	 *
	 * @param string $group
	 * @return string
	 */
	private function get_cache_group( $group = '' ) {

		// Get the primary column
		$primary = $this->get_primary_column_name();

		// Default return value
		$retval  = $this->cache_group;

		// Only allow non-primary groups
		if ( ! empty( $group ) && ( $group !== $primary ) ) {
			$retval = $group;
		}

		// Return the group
		return $retval;
	}

	/**
	 * Get array of which database columns have uniquely cached groups.
	 *
	 * @since 1.0.0
	 *
	 * @return array
	 */
	private function get_cache_groups() {

		// Return value
		$cache_groups = array();

		// Get the cache groups
		$groups = $this->get_columns( array( 'cache_key' => true ), 'and', 'name' );

		if ( ! empty( $groups ) ) {

			// Get the primary column name
			$primary = $this->get_primary_column_name();

			// Setup return values
			foreach ( $groups as $name ) {
				if ( $primary !== $name ) {
					$cache_groups[ $name ] = "{$this->cache_group}-by-{$name}";
				} else {
					$cache_groups[ $name ] = $this->cache_group;
				}
			}
		}

		// Return cache groups array
		return $cache_groups;
	}

	/**
	 * Maybe prime item & item-meta caches.
	 *
	 * Accepts a single ID, or an array of IDs.
	 *
	 * The reason this accepts only IDs is because it gets called immediately
	 * after an item is inserted in the database, but before items have been
	 * "shaped" into proper objects, so object properties may not be set yet.
	 *
	 * Queries the database 1 time for all non-cached item objects and 1 time
	 * for all non-cached item meta.
	 *
	 * @since 1.0.0
	 * @since 2.1.0 Uses get_meta_table_name() to
	 *
	 * @param array $item_ids
	 * @param bool  $force
	 *
	 * @return bool False if empty
	 */
	private function prime_item_caches( $item_ids = array(), $force = false ) {

		// Bail if no items to cache
		if ( empty( $item_ids ) ) {
			return false;
		}

		// Accepts single values, so cast to array
		$item_ids = (array) $item_ids;

		/**
		 * Update item caches.
		 *
		 * Uses get_non_cached_ids() to remove item IDs that already exist in
		 * in the cache, then performs direct database query for the remaining
		 * IDs, and caches them.
		 */
		if ( ! empty( $force ) || $this->get_query_var( 'update_item_cache' ) ) {

			// Look for non-cached IDs
			$ids = $this->get_non_cached_ids( $item_ids, $this->cache_group );

			// Proceed if non-cached IDs exist
			if ( ! empty( $ids ) ) {

				// Get query parts
				$table   = $this->get_table_name();
				$primary = $this->get_primary_column_name();
				$ids     = $this->get_in_sql( $primary, $ids );

				// Query database
				$query   = "SELECT * FROM {$table} WHERE {$primary} IN %s";
				$prepare = sprintf( $query, $ids );
				$results = $this->get_db()->get_results( $prepare );

				// Update item cache(s)
				$this->update_item_cache( $results );
			}
		}

		/**
		 * Update meta data caches.
		 *
		 * Uses update_meta_cache() because it politely handles all of the
		 * non-cached ID logic. This allows us to use the original (and likely
		 * larger) $item_ids array instead of $ids, thus ensuring the everything
		 * is cached according to our expectations.
		 */
		if ( ! empty( $force ) || $this->get_query_var( 'update_meta_cache' ) ) {

			// Proceed if meta table exists
			if ( $this->get_meta_table_name() ) {
				$meta_type = $this->get_meta_type();
				update_meta_cache( $meta_type, $item_ids );
			}
		}

		// Return true because something was cached
		return true;
	}

	/**
	 * Update the cache for an item. Does not update item-meta cache.
	 *
	 * Accepts a single object, or an array of objects.
	 *
	 * The reason this does not accept ID's is because this gets called
	 * after an item is already updated in the database, so we want to avoid
	 * querying for it again. It's just safer this way.
	 *
	 * @since 1.0.0
	 * @since 2.1.0 Uses shape_item_id() if $items is scalar
	 *
	 * @param int|object|array $items Primary ID if int. Row if object. Array
	 *                                of objects if array.
	 */
	private function update_item_cache( $items = array() ) {

		// Maybe query for single item
		if ( is_scalar( $items ) ) {

			// Get the primary column name
			$primary = $this->get_primary_column_name();

			// Shape the primary item ID
			$item_id = $this->shape_item_id( $items );

			// Get item by ID (from database, not cache)
			$items   = $this->get_item_raw( $primary, $item_id );
		}

		// Bail if no items to cache
		if ( empty( $items ) ) {
			return false;
		}

		// Make sure items are an array (without casting objects to arrays)
		if ( ! is_array( $items ) ) {
			$items = array( $items );
		}

		// Get the cache groups
		$groups = $this->get_cache_groups();

		// Loop through all items and cache them
		foreach ( $items as $item ) {

			// Skip if item is not an object
			if ( ! is_object( $item ) ) {
				continue;
			}

			// Loop through groups and set cache
			if ( ! empty( $groups ) ) {
				foreach ( $groups as $key => $group ) {
					$this->cache_set( $item->{$key}, $item, $group );
				}
			}
		}

		// Update last changed
		$this->update_last_changed_cache();
	}

	/**
	 * Clean the cache for an item. Does not clean item-meta.
	 *
	 * Accepts a single object, or an array of objects.
	 *
	 * The reason this does not accept ID's is because this gets called
	 * after an item is already deleted from the database, so it cannot be
	 * queried and may not exist in the cache. It's just safer this way.
	 *
	 * @since 1.0.0
	 *
	 * @param mixed $items Single object item, or Array of object items
	 *
	 * @return bool
	 */
	private function clean_item_cache( $items = array() ) {

		// Bail if no items to clean
		if ( empty( $items ) ) {
			return false;
		}

		// Make sure items are an array
		if ( ! is_array( $items ) ) {
			$items = array( $items );
		}

		// Get the cache groups
		$groups = $this->get_cache_groups();

		// Loop through all items and clean them
		foreach ( $items as $item ) {

			// Skip if item is not an object
			if ( ! is_object( $item ) ) {
				continue;
			}

			// Loop through groups and delete cache
			if ( ! empty( $groups ) ) {
				foreach ( $groups as $key => $group ) {
					$this->cache_delete( $item->{$key}, $group );
				}
			}
		}

		// Update last changed
		$this->update_last_changed_cache();

		return true;
	}

	/**
	 * Update the last_changed key for the cache group.
	 *
	 * @since 1.0.0
	 *
	 * @return string The last time a cache group was changed.
	 */
	private function update_last_changed_cache( $group = '' ) {

		// Fallback to microtime
		if ( empty( $this->last_changed ) ) {
			$this->set_last_changed();
		}

		// Set the last changed time for this cache group
		$this->cache_set( 'last_changed', $this->last_changed, $group );

		// Return the last changed time
		return $this->last_changed;
	}

	/**
	 * Get the last_changed key for a cache group.
	 *
	 * @since 1.0.0
	 *
	 * @param string $group Cache group. Defaults to $this->cache_group
	 *
	 * @return string The last time a cache group was changed.
	 */
	private function get_last_changed_cache( $group = '' ) {

		// Get the last changed cache value
		$last_changed = $this->cache_get( 'last_changed', $group );

		// Maybe update the last changed value
		if ( false === $last_changed ) {
			$last_changed = $this->update_last_changed_cache( $group );
		}

		// Return the last changed value for the cache group
		return $last_changed;
	}

	/**
	 * Get array of non-cached item IDs.
	 *
	 * @since 1.0.0
	 * @since 2.1.0 No longer uses shape_item_id()
	 *
	 * @param array  $item_ids Array of item IDs
	 * @param string $group    Cache group. Defaults to $this->cache_group
	 *
	 * @return array
	 */
	private function get_non_cached_ids( $item_ids = array(), $group = '' ) {

		// Default return value
		$retval = array();

		// Bail if no item IDs
		if ( empty( $item_ids ) ) {
			return $retval;
		}

		// Loop through item IDs
		foreach ( $item_ids as $id ) {

			// Add to return value if not cached
			if ( false === $this->cache_get( $id, $group ) ) {
				$retval[] = $id;
			}
		}

		// Return array of IDs
		return $retval;
	}

	/**
	 * Add a cache value for a key and group.
	 *
	 * @since 1.0.0
	 *
	 * @param string $key    Cache key.
	 * @param mixed  $value  Cache value.
	 * @param string $group  Cache group. Defaults to $this->cache_group
	 * @param int    $expire Expiration.
	 */
	private function cache_add( $key = '', $value = '', $group = '', $expire = 0 ) {

		// Bail if cache invalidation is suspended
		if ( wp_suspend_cache_addition() ) {
			return;
		}

		// Bail if no cache key
		if ( empty( $key ) ) {
			return;
		}

		// Get the cache group
		$group = $this->get_cache_group( $group );

		// Add to the cache
		wp_cache_add( $key, $value, $group, $expire );
	}

	/**
	 * Get a cache value for a key and group.
	 *
	 * @since 1.0.0
	 *
	 * @param int|string $key   Cache key.
	 * @param string     $group Cache group. Defaults to $this->cache_group
	 * @param bool       $force
	 */
	private function cache_get( $key = '', $group = '', $force = false ) {

		// Bail if no cache key
		if ( empty( $key ) ) {
			return;
		}

		// Get the cache group
		$group = $this->get_cache_group( $group );

		// Return from the cache
		return wp_cache_get( $key, $group, $force );
	}

	/**
	 * Set a cache value for a key and group.
	 *
	 * @since 1.0.0
	 *
	 * @param string $key    Cache key.
	 * @param mixed  $value  Cache value.
	 * @param string $group  Cache group. Defaults to $this->cache_group
	 * @param int    $expire Expiration.
	 */
	private function cache_set( $key = '', $value = '', $group = '', $expire = 0 ) {

		// Bail if cache invalidation is suspended
		if ( wp_suspend_cache_addition() ) {
			return;
		}

		// Bail if no cache key
		if ( empty( $key ) ) {
			return;
		}

		// Get the cache group
		$group = $this->get_cache_group( $group );

		// Update the cache
		wp_cache_set( $key, $value, $group, $expire );
	}

	/**
	 * Delete a cache key for a group.
	 *
	 * @since 1.0.0
	 *
	 * @global bool $_wp_suspend_cache_invalidation
	 *
	 * @param string $key   Cache key.
	 * @param string $group Cache group. Defaults to $this->cache_group
	 */
	private function cache_delete( $key = '', $group = '' ) {
		global $_wp_suspend_cache_invalidation;

		// Bail if cache invalidation is suspended
		if ( ! empty( $_wp_suspend_cache_invalidation ) ) {
			return;
		}

		// Bail if no cache key
		if ( empty( $key ) ) {
			return;
		}

		// Get the cache group
		$group = $this->get_cache_group( $group );

		// Delete the cache
		wp_cache_delete( $key, $group );
	}

	/** Filters ***************************************************************/

	/**
	 * Filter an item before it is inserted or updated in the database.
	 *
	 * @since 2.1.0
	 *
	 * @param array $item The item data.
	 * @return array
	 */
	public function filter_item( $item = array() ) {

		/**
		 * Filters an item before it is inserted or updated.
		 *
		 * @since 1.0.0
		 *
		 * @param array $item  The item as an array.
		 * @param Query &$this Current instance passed by reference.
		 */
		return (array) apply_filters_ref_array(
			$this->apply_prefix( "filter_{$this->item_name}_item" ),
			array(
				$item,
				&$this
			)
		);
	}

	/**
	 * Filter all shaped items after they are retrieved from the database.
	 *
	 * @since 2.1.0
	 *
	 * @param array $items The item data.
	 * @return array
	 */
	public function filter_items( $items = array() ) {

		/**
		 * Filters the object query results after they have been shaped.
		 *
		 * @since 1.0.0
		 *
		 * @param array $retval An array of items.
		 * @param Query &$this  Current instance passed by reference.
		 */
		return (array) apply_filters_ref_array(
			$this->apply_prefix( "the_{$this->item_name_plural}" ),
			array(
				$items,
				&$this
			)
		);
	}

	/**
	 * Filter the found items query.
	 *
	 * @since 2.1.0
	 * @param string $sql
	 * @return string
	 */
	public function filter_found_items_query( $sql = '' ) {

		/**
		 * Filters the query used to retrieve the found item count.
		 *
		 * @since 1.0.0
		 * @since 2.1.0 Supports MySQL 8 by removing FOUND_ROWS() and uses
		 *              $request_clauses instead.
		 *
		 * @param string $query SQL query. Default 'SELECT FOUND_ROWS()'.
		 * @param Query  &$this Current instance passed by reference.
		 */
		return (string) apply_filters_ref_array(
			$this->apply_prefix( "found_{$this->item_name_plural}_query" ),
			array(
				$sql,
				&$this
			)
		);
	}

	/**
	 * Filter the query clauses before they are parsed into a SQL string.
	 *
	 * @since 2.1.0
	 *
	 * @param array $clauses All of the SQL query clauses.
	 * @return array
	 */
	public function filter_query_clauses( $clauses = array() ) {

		/**
		 * Filters the item query clauses.
		 *
		 * @since 1.0.0
		 *
		 * @param array $clauses An array of query clauses.
		 * @param Query &$this   Current instance passed by reference.
		 */
		return (array) apply_filters_ref_array(
			$this->apply_prefix( "{$this->item_name_plural}_query_clauses" ),
			array(
				$clauses,
				&$this
			)
		);
	}

	/**
	 * Filters the columns to search by.
	 *
	 * @since 2.1.0
	 *
	 * @param array $search_columns All of the columns to search.
	 * @return array
	 */
	public function filter_search_columns( $search_columns = array() ) {

		/**
		 * Filters the columns to search by.
		 *
		 * @since 1.0.0
		 * @since 2.1.0 Uses apply_filters_ref_array() instead of apply_filters()
		 *
		 * @param array $search_columns Array of column names to be searched.
		 * @param Query &$this          Current instance passed by reference.
		 */
		return (array) apply_filters_ref_array(
			$this->apply_prefix( "{$this->item_name_plural}_search_columns" ),
			array(
				$search_columns,
				&$this
			)
		);
	}

	/** General ***************************************************************/

	/**
	 * Fetch raw results directly from the database.
	 *
	 * @since 1.0.0
	 * @since 2.1.0 Uses query()
	 *
	 * @param array  $cols       Columns for `SELECT`.
	 * @param array  $where_cols Where clauses. Each key-value pair in the array
	 *                           represents a column and a comparison.
	 * @param int    $limit      Optional. LIMIT value. Default 25.
	 * @param null   $offset     Optional. OFFSET value. Default null.
	 * @param string $output     Optional. Any of ARRAY_A | ARRAY_N | OBJECT | OBJECT_K constants.
	 *                           Default OBJECT.
	 *                           With one of the first three, return an array of
	 *                           rows indexed from 0 by SQL result row number.
	 *                           Each row is an associative array (column => value, ...),
	 *                           a numerically indexed array (0 => value, ...),
	 *                           or an object. ( ->column = value ), respectively.
	 *                           With OBJECT_K, return an associative array of
	 *                           row objects keyed by the value of each row's
	 *                           first column's value.
	 *
	 * @return array|object|null Database query results.
	 */
	public function get_results( $cols = array(), $where_cols = array(), $limit = 25, $offset = null, $output = OBJECT ) {

		// Parse arguments
		$r = wp_parse_args( $where_cols, array(
			'fields'            => $cols,
			'number'            => $limit,
			'offset'            => $offset,
			'output'            => $output,
			'update_item_cache' => false,
			'update_meta_cache' => false,
		) );

		// Get items
		return $this->query( $r );
	}
}<|MERGE_RESOLUTION|>--- conflicted
+++ resolved
@@ -1838,11 +1838,7 @@
 		}
 
 		// Bail if nothing to groupby
-<<<<<<< HEAD
 		if ( empty( $names ) && ! empty( $before ) ) {
-=======
-		if ( 0 === count( $names ) && ! empty( $before ) ) {
->>>>>>> 70b0c928
 			return '';
 		}
 
@@ -2675,13 +2671,13 @@
 	}
 
 	/**
-	 * Shape an item from the database into the type of object it always wanted
-	 * to be when it grew up.
-	 *
-	 * @since 1.0.0
-	 *
-	 * @param mixed $item ID of item, or row from database
-	 * @return mixed False on error, Object of single-object class type on success
+	 * "Shape" an $item (likely an object) that was sourced either from cache
+	 * or the database, into the object type set in Query::item_shape.
+	 *
+	 * @since 1.0.0
+	 *
+	 * @param int|object|array $item ID of item, or row from database
+	 * @return object Object of single-object class type on success
 	 */
 	private function shape_item( $item = 0 ) {
 
